import argparse

import torch
import yaml

from vortex.model.model import StripedHyena
from vortex.model.tokenizer import HFAutoTokenizer, CharLevelTokenizer
from vortex.model.utils import dotdict


def test_dna_model(model, device="cuda:0"):
    """
    Test a DNA sequence model by comparing its predictions to the input sequence.
    We expect accuracy to be high for this highly conserved 16S ribosomal RNA gene.
    Scores of 25-30% suggest a broken model loading.

    Args:
        model_name (str): Name of the model to test
        device (str): Device to run the model on (default: 'cuda:0')

    Returns:
        tuple: (original sequence, predicted sequence, accuracy)
    """
    # Test sequence: E. coli BD1 16S ribosomal RNA gene, a conserved gene
    seq = "AAATTGAAGAGTTTGATCATGGCTCAGATTGAACGCTGGCGGCAGGCCTAACACATGCAAGTCGAACGGTAACAGGAAGAAGCTTGCTCTTTGCTGACGAGTGGCGGACGGGTGAGTAATGTCTGGGAAACTGCCTGATGGAGGGGGATAACTACTGGAAACGGTAGCTAATACCGCATAACGTCGCAAGACCAAAGAGGGGGACCTTCGGGCCTCTTGCCATCGGATGTGCCCAGATGGGATTAGCTAGTAGGTGGGGTAACGGCTCACCTAGGCGACGATCCCTAGCTGGTCTGAGAGGATGACCAGCCACACTGGAACTGAGACACGGTCCAGACTCCTACGGGAGGCAGCAGTGGGGAATATTGCACAATGGGCGCAAGCCTGATGCAGCCATGCCGCGTGTATGAAGAAGGCCTTCGGGTTGTAAAGTACTTTCAGCGGGGAGGAAGGGAGTAAAGTTAATACCTTTGCTCATTGACGTTACCCGCAGAAGAAGCACCGGCTAACTCCGTGCCAGCAGCCGCGGTAATACGGAGGGTGCAAGCGTTAATCGGAATTACTGGGCGTAAAGCGCACGCAGGCGGTTTGTTAAGTCA"

    input_ids = torch.tensor(
        tokenizer.tokenize(seq),
        dtype=torch.int,
    ).to(device).unsqueeze(0)

    with torch.no_grad():
        output1, _ = model.forward(input_ids)
    logprobs = torch.log_softmax(output1[:, :-1, :], dim=-1)
    chars = torch.argmax(logprobs, dim=-1)

    target_ids = input_ids[:, 1:]
    pred_logits = output1[:, :-1, :]

    # Calculate cross entropy loss
    loss_fn = torch.nn.CrossEntropyLoss()
    loss = loss_fn(
        pred_logits.reshape(-1, pred_logits.size(-1)), target_ids.reshape(-1).long()
    )

    # Convert predictions to sequence
    pred_tokens = [tokenizer.decode_token(s) for s in chars[0]]
    pred_seq = "".join(pred_tokens)

    # Calculate accuracy
    accuracy = (target_ids[:, :] == chars[:, :]).sum().item() / (
        input_ids.size(1) * input_ids.size(0)
    )

    # Print results
    print("\nResults:")
    print("-" * 80)
    print("Input Sequence:")
    print(seq)
    print("\nPredicted Sequence:")
    print(pred_seq)
    print("\n Loss: {:.3}".format(loss))
    print("\nAccuracy: {:.2%}".format(accuracy))
    print("-" * 80)

    if accuracy < 0.5:
        print(
            "WARNING: Teacher-forced accuracy is below 50%. Model loading may be broken, fully trained models should have >90% accuracy."
        )

    return seq, pred_seq, accuracy, loss.item()


if __name__ == "__main__":
    """
    Test checkpoint correctenss by doing a teacher forced forward pass on a conserved gene.
    
    Expected accuracy values:
    Evo2 7b 500k - 98.16%

    python ./test/generation/test_generation.py --config_path <config_path> --checkpoint_path <path.pt>
    """
    parser = argparse.ArgumentParser(description="Run StripedHyena Model")
    parser.add_argument(
        "--config_path", required=True, help="Path to configuration file"
    )
    parser.add_argument(
        "--checkpoint_path", default=None, help="Path to checkpoint file"
    )

    torch.manual_seed(1)
    torch.cuda.manual_seed(1)

    args = parser.parse_args()

    config = dotdict(yaml.load(open(args.config_path), Loader=yaml.FullLoader))

    if config.tokenizer_type == "CharLevelTokenizer":
        tokenizer = CharLevelTokenizer(config.vocab_size)
    else:
        tokenizer = HFAutoTokenizer(config.vocab_file)
<<<<<<< HEAD
    
    m = StripedHyena(config)

    if args.checkpoint_path:
        with torch.inference_mode():
            m.custom_load_state_dict(torch.load(args.checkpoint_path), strict=False)
=======

    device = torch.device("cuda:0" if torch.cuda.is_available() else "cpu")
    with torch.device(device):
        m = StripedHyena(config).to(torch.float32)

    with torch.inference_mode():
        m.custom_load_state_dict(torch.load(args.checkpoint_path, map_location=device), strict=False)
>>>>>>> b56719c4

    m.to_bfloat16_except_pr_lc()
    test_dna_model(m)<|MERGE_RESOLUTION|>--- conflicted
+++ resolved
@@ -99,22 +99,12 @@
         tokenizer = CharLevelTokenizer(config.vocab_size)
     else:
         tokenizer = HFAutoTokenizer(config.vocab_file)
-<<<<<<< HEAD
     
     m = StripedHyena(config)
 
     if args.checkpoint_path:
         with torch.inference_mode():
             m.custom_load_state_dict(torch.load(args.checkpoint_path), strict=False)
-=======
-
-    device = torch.device("cuda:0" if torch.cuda.is_available() else "cpu")
-    with torch.device(device):
-        m = StripedHyena(config).to(torch.float32)
-
-    with torch.inference_mode():
-        m.custom_load_state_dict(torch.load(args.checkpoint_path, map_location=device), strict=False)
->>>>>>> b56719c4
 
     m.to_bfloat16_except_pr_lc()
     test_dna_model(m)