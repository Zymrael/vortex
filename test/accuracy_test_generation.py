

import argparse
import os
import csv
from typing import Dict, List, Optional, Tuple, Any, NamedTuple, Union
from pathlib import Path
import numpy as np
from Bio import Align
from Bio.Seq import Seq

import yaml


def read_prompts(
    input_file: Path, 
) -> Union[List[List[str]]]:
    """Read prompts from input file."""
    promptseqs: List[str] = []
    
    with open(input_file, encoding='utf-8-sig', newline='') as csvfile:
        reader = csv.reader(csvfile)
        next(reader)
        for row in reader:
            promptseqs.append(row[0])

    return promptseqs

def mid_point_split(*, seq, num_tokens):
    mid_point = 3*(len(seq)//4)
    prompt = seq[:mid_point]
    target = seq[mid_point:mid_point+num_tokens] #Only compare to the section of sequence directly
    return prompt, target

def generate_and_score(sequences, generator, tokenizer, args, generations_per_prompt=5, device='cuda:0'):
    """
    Prompt with first half, generate and score on 2nd half
    """
    import torch

    scores = []
    prompts = []
    targets = []
    
    # Prepare all prompts and targets
    for seq in sequences:
        prompt, target = mid_point_split(seq=seq, num_tokens=args.num_tokens)
        
        # Repeat prompt for multiple generations
        prompts.extend([prompt] * generations_per_prompt)
        targets.extend([target] * generations_per_prompt)
    
    for i in range(len(prompts)):
        prompt = prompts[i]
        target = targets[i]

        with torch.inference_mode():
            # for tokenized_prompt in tokenized_prompts:
            generated_seq = generator.generate(
                num_tokens=args.num_tokens,
                cached_generation=args.cached_generation,
                input_string=prompt,
                device=device,
                verbose=False,
                print_generation=False,
                max_seqlen=8192
            )[0].cpu().numpy()[0]
            decoded_seq = tokenizer.detokenize(generated_seq)
            score = calculate_sequence_identity(decoded_seq, target)
            scores.append(score)
    
    # Reshape scores to group by original sequence
    reshaped_scores = [scores[i:i + generations_per_prompt] 
                      for i in range(0, len(scores), generations_per_prompt)]
    
    return reshaped_scores
    

def calculate_sequence_identity(seq1: str, seq2: str, amino_acids=False) -> Optional[float]:
    """Calculate sequence identity between two sequences."""
    if not seq1 or not seq2:
        return None

    if amino_acids:
        seq1 = seq1[:len(seq1) - (len(seq1) % 3)]
        seq2 = seq2[:len(seq2) - (len(seq2) % 3)]
        aa1 = str(Seq(seq1).translate())
        aa2 = str(Seq(seq2).translate())
        seq1 = aa1
        seq2 == aa2

    aligner = Align.PairwiseAligner()
    aligner.mode = 'global'
    aligner.match_score = 2
    aligner.mismatch_score = -1
    aligner.open_gap_score = -10
    aligner.extend_gap_score = -0.5
    
    alignment = aligner.align(seq1, seq2)[0]

    print(alignment)

    matches = sum(a == b for a, b in zip(alignment[0], alignment[1]))

    return (matches / min(len(seq1),len(seq2))) * 100

def main():
    '''
    python ./test/generation/test_generation.py --config_path <config_path> --checkpoint_path <path.pt>
    '''
    import torch

    from vortex.model.generation import Generator
    from vortex.model.model import StripedHyena
    from vortex.model.tokenizer import HFAutoTokenizer, CharLevelTokenizer
<<<<<<< HEAD
    from vortex.model.utils import dotdict
=======
    from vortex.model.utils import dotdict, load_checkpoint
>>>>>>> 2de24a4a

    parser = argparse.ArgumentParser(description="Run StripedHyena Model")
    parser.add_argument("--config_path", required=True, help="Path to configuration file")
    parser.add_argument("--checkpoint_path", default=None, help="Path to checkpoint file")
    parser.add_argument("--num_tokens", default=500, help="Number of tokens to generate.")
    parser.add_argument("--temperature", default=0.7, type=float)
    parser.add_argument("--top_k", default=4, type=int)
    parser.add_argument("--top_p", default=1.0, type=float)
    parser.add_argument("--generations_per_prompt", default=1, type=int)
    parser.add_argument(
        "--cached_generation",
        action="store_true",
        help="Use caching to speed up generation.",
    )

    torch.manual_seed(1)
    torch.cuda.manual_seed(1)

    args = parser.parse_args()

    config = dotdict(yaml.load(open(args.config_path), Loader=yaml.FullLoader))

    if config.tokenizer_type == "CharLevelTokenizer":
        tokenizer = CharLevelTokenizer(config.vocab_size)
    else:
        tokenizer = HFAutoTokenizer(config.vocab_file)
    
    device = torch.device("cuda:0" if torch.cuda.is_available() else "cpu")
    with torch.device(device):
        m = StripedHyena(config).to(torch.float32)

    load_checkpoint(m, checkpoint_path=args.checkpoint_path)

    g = Generator(m, tokenizer, top_k=args.top_k, top_p=args.top_p, temperature=args.temperature)

    sequences = read_prompts('./test/data/prompts.csv')

    scores = generate_and_score(sequences, g, tokenizer, args, generations_per_prompt=args.generations_per_prompt)
    
    print(scores)
    print("\% Matching Nucleotides")
    print(np.mean(scores))

if __name__ == "__main__":
    main()<|MERGE_RESOLUTION|>--- conflicted
+++ resolved
@@ -113,11 +113,7 @@
     from vortex.model.generation import Generator
     from vortex.model.model import StripedHyena
     from vortex.model.tokenizer import HFAutoTokenizer, CharLevelTokenizer
-<<<<<<< HEAD
-    from vortex.model.utils import dotdict
-=======
     from vortex.model.utils import dotdict, load_checkpoint
->>>>>>> 2de24a4a
 
     parser = argparse.ArgumentParser(description="Run StripedHyena Model")
     parser.add_argument("--config_path", required=True, help="Path to configuration file")
