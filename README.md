--- conflicted
+++ resolved
@@ -8,12 +8,11 @@
 make setup
 ```
 
-<<<<<<< HEAD
 To make sure you are using the right uv environment, run `source .venv/bin/activate`
 
 
 ## Quickstart
-=======
+
 ### In Docker environment
 
 To run 40b generation sample, simply execute:
@@ -43,7 +42,6 @@
 ### Without Docker
 
 Set up the environment, then run:
->>>>>>> 839028cb
 
 ```bash
 python3 generate.py \
