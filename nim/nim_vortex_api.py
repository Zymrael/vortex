#!/usr/bin/env python3

# Copyright (c) 2024, Michael Poli.

# Copyright (c) Together
# This software is distributed under the terms of the Apache License, Version 2.0
# Author: Michael Poli

"""
This file is what NIM uses to call into Vortex.

- biology/arc/evo2/generate endpoint calls run_generation()
- biology/arc/evo2/forward endpoint calls run_forward()

"""

import torch
import yaml

from dataclasses import dataclass
from functools import lru_cache
from os import getenv

import logging
log = logging.getLogger(__name__)

def bool_env(env, default="", *, return_optional=False):
    if getenv(env) is None and return_optional:
        return None
    return getenv(env, str(default)).lower() in ["y", "yes", "1", "t", "true"]

def set_random_seed(random_seed: int | None = None):
    if random_seed is None:
        return

    import random
    import torch
    import numpy

    torch.manual_seed(random_seed)
    numpy.random.seed(random_seed)
    random.seed(random_seed)

@lru_cache
def is_fp8_supported():
    from transformer_engine.pytorch.fp8 import check_fp8_support
    log.info(f"{check_fp8_support()=}")
    return check_fp8_support()[0]

@lru_cache
def should_use_cached_generation():
    env = bool_env("NIM_EVO2_CACHED_GENERATION", return_optional=True)
    if env is not None:
        log.info(f"Set cached generation preference from env variable: {env=}")
        return env

    mem_gb = torch.cuda.get_device_properties(0).total_memory // 1024 // 1024 // 1024
    # So far cached generation is only practical on A100/H100 and above.
    if mem_gb > 60:
        log.info(f"Will use cached generation, {mem_gb=}")
        return True
    gpus = torch.cuda.device_count()
    if gpus >= 2:
        log.info(f"Will use cached generation, {gpus=}")
        return True
    log.info(f"Will not use cached generation, {mem_gb=}")
    return False

@lru_cache
def detect_force_prompt_threshold():
    env = getenv("NIM_EVO2_FORCE_PROMPT_THRESHOLD")
    if env is not None:
        log.info(f"Will use force_prompt_threshold from env variable: {env=}")
        return int(env)

    mem_gb = torch.cuda.get_device_properties(0).total_memory // 1024 // 1024 // 1024
    gpus = torch.cuda.device_count()
    if gpus >= 2 and mem_gb > 120: # e.g. h200-x2
        ret = 8192
    elif mem_gb > 120: # e.g. h200-x1
        ret = 4096
    elif gpus >= 2 and mem_gb > 60: # e.g. h100-x2
        ret = 512
    else: # e.g. l40-x2
        ret = 128
    log.info(f"Will use force_prompt_threshold={ret}, {gpus=} {mem_gb=}")
    return ret

@lru_cache(maxsize=1)
def get_model(*,
    config_path,
    dry_run,
    checkpoint_path,
):
    # Make sure we only have one model in memory at a time. (lru_cache creates
    # new netry before deleting old, which will double peak GPU mem usage.)
    get_model.cache_clear()
    import gc
    gc.collect()

    from vortex.model.model import StripedHyena
    from vortex.model.tokenizer import HFAutoTokenizer, CharLevelTokenizer
    from vortex.model.utils import dotdict, load_checkpoint

    torch.set_printoptions(precision=2, threshold=5)

    torch.manual_seed(1)
    torch.cuda.manual_seed(1)

    config = dotdict(yaml.load(open(config_path), Loader=yaml.FullLoader))

    fp8_env = bool_env("NIM_EVO2_FP8", return_optional=True)
    if fp8_env is not None:
        log.info(f"Set fp8 preference from env variable: {fp8_env=}")
        config.use_fp8_input_projections = fp8_env
    elif config.use_fp8_input_projections and not is_fp8_supported():
        log.info("fp8 forced off as the support is not present")
        config.use_fp8_input_projections = False

    if config.tokenizer_type == "CharLevelTokenizer":
        tokenizer = CharLevelTokenizer(config.vocab_size)
    else:
        tokenizer = HFAutoTokenizer(config.vocab_file)

    m = StripedHyena(config)

    load_checkpoint(m, checkpoint_path)

    print(f"Number of parameters: {sum(p.numel() for p in m.parameters())}")
    return m, tokenizer, "cuda:0"

def to_sampled_probs(sequence, logits) -> list[float]:
    probs = torch.softmax(logits, dim=-1)
    return [probs[pos][ord(c)].item() for pos, c in enumerate(sequence)]

@dataclass(kw_only=True)
class GenerationOutput:
    sequence: str
    logits: list[float]
    sampled_probs: list[float]
    elapsed_ms_per_token: list[int]

def run_generation(
    input_string,
    *,
    num_tokens=5,
    top_k=4,
    top_p=1,
    temperature=1,
    config_path="shc-evo2-7b-8k-2T-v2.yml",
    dry_run=True,
    checkpoint_path=None,
    timeout_s=int(getenv("NIM_EVO2_TIMEOUT_S", 2 * 60 * 60)),
    random_seed=None,
) -> GenerationOutput:
    from vortex.model.generation import generate

    m, tokenizer, device = get_model(
        config_path=config_path,
        dry_run=dry_run,
        checkpoint_path=checkpoint_path,
    )

    print(f"Generation Prompt: {input_string}")

    from time import monotonic
    elapsed_ms_per_token = []
    t0 = monotonic()
    deadline = t0 + timeout_s
    def token_callback(i):
        now = monotonic()
        if now > deadline:
            raise TimeoutError(f"Timed out on {i}th token. Allowed to run for {timeout_s} seconds. {len(input_string)=} {num_tokens=}")
        nonlocal t0
        elapsed_ms_per_token.append(int((now - t0)*1000))
        t0 = now

    set_random_seed(random_seed)

    with torch.inference_mode():
        ret = generate(
            prompt_seqs=[input_string],
            n_tokens=num_tokens,
            model=m,
            tokenizer=tokenizer,
            top_k=top_k,
            top_p=top_p,
            temperature=temperature,
            cached_generation=should_use_cached_generation(),
<<<<<<< HEAD
=======
            force_prompt_threshold=detect_force_prompt_threshold(),
>>>>>>> 4fea71e7
            verbose=2,
            token_callback=token_callback,
            device=device,
        )
        return GenerationOutput(
            sequence=ret.sequences[0],
            logits=ret.logits[0][0].tolist(),
            sampled_probs=to_sampled_probs(ret.sequences[0], ret.logits[0][0]),
<<<<<<< HEAD
=======
            elapsed_ms_per_token=elapsed_ms_per_token,
>>>>>>> 4fea71e7
        )

def test_vortex_generation():
    out = str(run_generation("ATCG"))
    print("Test generation: ", out[:100], "...", out[-100:])

class LayerHook:
    def __init__(self, *, layer_name, store):
        self.layer_name = layer_name
        self.store = store
    def hook_fn(self, module, input, output):
        self.store[self.layer_name + ".output"] = output.cpu().tolist()

def run_forward(
    input_string,
    *,
    layers=["embedding_layer", "unembed", "blocks.0.mlp.l1"],
    config_path="shc-evo2-7b-8k-2T-v2.yml",
    dry_run=True,
    checkpoint_path=None,
):
    m, tokenizer, device = get_model(
        config_path=config_path,
        dry_run=dry_run,
        checkpoint_path=checkpoint_path,
    )

    print(f"Forward Prompt: {input_string}")

    store = {}
    hooks = []

    try:
        for l in layers:
            hooks.append(
                m.get_submodule(l).register_forward_hook(
                    LayerHook(layer_name=l, store=store).hook_fn
                )
            )

        with torch.no_grad():
            from torch import nn
            x = tokenizer.tokenize(input_string)
            x = torch.LongTensor(x).unsqueeze(0).to(device)
            m(x)
    finally:
        for h in hooks:
            h.remove()

    from io import BytesIO
    with BytesIO() as buffer:
        from numpy import savez_compressed
        savez_compressed(buffer, **store)
        from base64 import encodebytes
        return encodebytes(buffer.getvalue())

def test_vortex_forward():
    from base64 import decodebytes
    from io import BytesIO
    from numpy import load

    octs = run_forward("ATCG")
    deserialized = dict(load(BytesIO(decodebytes(octs))))
    print("Test forward: ", octs[:100], "...", octs[-100:], deserialized)

def test_all():
    test_vortex_generation()
    test_vortex_forward()

if __name__ == "__main__":
    from pathlib import Path
    from sys import argv, path as pythonpath
    from os import chdir

    script_dir = Path(argv[0]).resolve().parent
    project_dir = script_dir / ".."
    chdir(project_dir / "configs")
    pythonpath.append(str(project_dir))

    test_all()<|MERGE_RESOLUTION|>--- conflicted
+++ resolved
@@ -187,10 +187,7 @@
             top_p=top_p,
             temperature=temperature,
             cached_generation=should_use_cached_generation(),
-<<<<<<< HEAD
-=======
             force_prompt_threshold=detect_force_prompt_threshold(),
->>>>>>> 4fea71e7
             verbose=2,
             token_callback=token_callback,
             device=device,
@@ -199,10 +196,7 @@
             sequence=ret.sequences[0],
             logits=ret.logits[0][0].tolist(),
             sampled_probs=to_sampled_probs(ret.sequences[0], ret.logits[0][0]),
-<<<<<<< HEAD
-=======
             elapsed_ms_per_token=elapsed_ms_per_token,
->>>>>>> 4fea71e7
         )
 
 def test_vortex_generation():
