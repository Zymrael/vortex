--- conflicted
+++ resolved
@@ -1,10 +1,7 @@
 import torch
-<<<<<<< HEAD
-=======
 import logging
 
 log = logging.getLogger(__name__)
->>>>>>> 5aaa01c5
 
 
 def grab_first_if_tuple(x):
