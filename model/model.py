--- conflicted
+++ resolved
@@ -1,13 +1,6 @@
 # Copyright (c) 2024, Michael Poli.
 
-<<<<<<< HEAD
-# Copyright (c) Together
-# This software is distributed under the terms of the Apache License, Version 2.0
-# Author: Michael Poli
-# Note: MP and PP utilities are removed for ease of use and editing.
 import math
-=======
->>>>>>> 0554647d
 import torch
 import torch.nn as nn
 import torch.nn.functional as F
@@ -18,13 +11,6 @@
     HyenaCascadeIIRInferenceParams,
 )
 from vortex.model.engine import HyenaInferenceEngine
-<<<<<<< HEAD
-from vortex.model.layers import ParallelGatedMLP, RMSNorm, VocabParallelEmbedding, TELinear
-from vortex.model.utils import column_split, interleave, print_rank_0, move_to_device
-from vortex.logging import activations_logger, enable_activations_logging
-
-import logging 
-=======
 from vortex.model.layers import (
     ParallelGatedMLP,
     RMSNorm,
@@ -32,11 +18,10 @@
     VocabParallelUnembedding,
     TELinear,
 )
-from vortex.model.utils import Lambda, column_split, interleave, print_rank_0
+from vortex.model.utils import Lambda, column_split, interleave, print_rank_0, move_to_device
 from vortex.logging import activations_logger, enable_activations_logging
 
 import logging
->>>>>>> 0554647d
 from tqdm import tqdm
 
 from vortex.model.attention import MHA
@@ -483,17 +468,12 @@
             init_method=torch.nn.init.xavier_uniform_,
             use_fp8=config.get("use_fp8_input_projections", False),
         )
-<<<<<<< HEAD
-            
-        
-        self.out_filter_dense = nn.Linear(config.hidden_size, config.hidden_size, bias=config.hyena_out_proj_bias).to(dtype)
-=======
-
-        nn.Linear(config.hidden_size, 3 * config.hidden_size, bias=config.qkv_proj_bias)
+
+        # TODO: commented out. why not assigned anywhere?
+        # nn.Linear(config.hidden_size, 3 * config.hidden_size, bias=config.qkv_proj_bias)
         self.out_filter_dense = nn.Linear(
             config.hidden_size, config.hidden_size, bias=config.hyena_out_proj_bias
         ).to(dtype)
->>>>>>> 0554647d
         self.mlp = ParallelGatedMLP(config, layer_idx).to(dtype=mlp_dtype)
 
         # self.proj_norm_fn = self.proj_norm
@@ -536,13 +516,6 @@
                 )
 
                 activation_diff = (x.squeeze() - pre_norm_savanna.squeeze()).abs()
-<<<<<<< HEAD
-                activations_logger.info(f"pre mixer norm activation_diff: {activation_diff.max()}, {activation_diff.mean()}")
-                activation_diff = (self.pre_norm(x).squeeze() - post_norm_savanna.squeeze()).abs()
-                activations_logger.info(f"post mixer norm activation_diff: {activation_diff.max()}, {activation_diff.mean()}")
-                activations_logger.info(f"pre norm scale: {self.pre_norm.scale}, {self.pre_norm.scale.min()}, {self.pre_norm.scale.max()}")
-        
-=======
                 activations_logger.info(
                     f"pre mixer norm activation_diff: {activation_diff.max()}, {activation_diff.mean()}"
                 )
@@ -556,13 +529,11 @@
                     f"pre norm scale: {self.pre_norm.scale}, {self.pre_norm.scale.min()}, {self.pre_norm.scale.max()}"
                 )
 
-        original_seq_len = x.size(1)
->>>>>>> 0554647d
         normalized = self.pre_norm(x)
         normalized = self.pad_to_multiple(normalized)
         with torch.cuda.device(x.device):
             projected = self.projections(normalized)
-        
+
         if isinstance(projected, tuple):
             projected = projected[0]
 
@@ -619,13 +590,6 @@
                     f"{self.ground_truth_activations_path}/pre_filter_{self.layer_idx}.pt"
                 )
                 activation_diff = (z - z_savanna.squeeze()).abs()
-<<<<<<< HEAD
-                activations_logger.info(f"pre filter activation_diff: {activation_diff.max()}, {activation_diff.mean()}")
-
-        z, inference_params = self.filter(z, inference_params=inference_params, padding_mask=padding_mask)
-        
-        
-=======
                 activations_logger.info(
                     f"pre filter activation_diff: {activation_diff.max()}, {activation_diff.mean()}"
                 )
@@ -633,7 +597,6 @@
             z, inference_params=inference_params, padding_mask=padding_mask
         )
 
->>>>>>> 0554647d
         if self.print_activations:
             activations_logger.info(
                 f"post postgate: {z} {z.min()} {z.max()} {self.filter.__class__}"
@@ -721,21 +684,9 @@
             "ground_truth_activations_path", None
         )
         self.logger.info(f"Initializing StripedHyena with config: {config}")
-<<<<<<< HEAD
 
         with torch.device("cuda:0" if torch.cuda.is_available() else "cpu"):
             self.embedding_layer = VocabParallelEmbedding(config)
-=======
-        self.embedding_layer = VocabParallelEmbedding(config)
-        self.norm = RMSNorm(config) if config.get("final_norm", True) else None
-        # Lambda usage is to be able to use forward() on caller side, which in
-        # turn is needed for PyTorch hooks to work properly.
-        self.unembed = (
-            Lambda(self.embedding_layer.unembed)
-            if config.tie_embeddings
-            else VocabParallelUnembedding(config)
-        )
->>>>>>> 0554647d
 
         if config.get("use_flashfft", "True"):
             try:
@@ -756,47 +707,35 @@
         layers_per_gpu = math.ceil(config.num_layers / num_gpus)
         self.logger.info(f"Distributing across {num_gpus} GPUs, approximately {layers_per_gpu} layers per GPU")
 
-        ### new debug attempt
-        # for layer_idx in range(config.num_layers):
-        #     block = get_block(config, layer_idx, flash_fft=self.flash_fft)
-        #     self.blocks.append(block)
-
-        # self.blocks[layers_per_gpu:].to("cuda:1")
-        
-        # self.block_idx_to_device = {i: f"cuda:{i // layers_per_gpu}" for i in range(config.num_layers)}
-
         for layer_idx in tqdm(range(config.num_layers)):
-<<<<<<< HEAD
             # Determine which GPU should handle this layer
             device_idx = min(layer_idx // layers_per_gpu, num_gpus - 1)
             device = f"cuda:{device_idx}" if torch.cuda.is_available() else "cpu"
-            
+
             with torch.device(device):
                 block = get_block(config, layer_idx, flash_fft=self.flash_fft)
-                # block.to(device)
                 move_to_device(block, device)
 
             self.blocks.append(block)
             self.block_idx_to_device[layer_idx] = device
             self.logger.info(f"Assigned {layer_idx=} to {device=}")
-        
+            self.logger.info(
+                f"Parameter count for block {layer_idx}: {sum(p.numel() for p in self.blocks[-1].parameters())}"
+            )
+
         with torch.device(self.block_idx_to_device[0]):
             self.norm = RMSNorm(config) if config.get("final_norm", True) else None
             if config.tie_embeddings:
-                self.unembed = self.embedding_layer
+                # Lambda usage is to be able to use forward() on caller side, which in
+                # turn is needed for PyTorch hooks to work properly.
+                self.unembed = Lambda(self.embedding_layer.unembed)
             else:
                 if config.tie_embeddings:
                     # Technically we can support this mode, just need to
                     # copy tensors across GPUs then. But let's implement it
                     # once/if needed.
                     self.logger.info("Ignoring tie_embeddings for now.")
-                self.unembed = VocabParallelEmbedding(config)
-=======
-            self.blocks.append(get_block(config, layer_idx, flash_fft=self.flash_fft))
-            self.logger.info(
-                f"Parameter count for block {layer_idx}: {sum(p.numel() for p in self.blocks[-1].parameters())}"
-            )
->>>>>>> 0554647d
+                self.unembed = VocabParallelUnembedding(config)
 
         self.logger.info("Initialized model")
 
@@ -832,12 +771,7 @@
                 f"post norm: {x}, {x.min()}, {x.max(), {self.norm.scale}}"
             )
 
-<<<<<<< HEAD
-        x = self.unembed.unembed(x)
-
-=======
         x = self.unembed(x)
->>>>>>> 0554647d
         return x, inference_params_dict_out
 
     def block_idx_to_name(self, block_idx):
@@ -870,16 +804,11 @@
                         f"{self.ground_truth_activations_path}/pre_block_{block_idx}.pt"
                     )
                     activation_diff = (x - x_savanna.squeeze()).abs()
-<<<<<<< HEAD
-                    activations_logger.info(f"pre block {block_idx} activation_diff: {activation_diff.max()}, {activation_diff.mean()}")
-            
-            x = self.cross_device_transfer(x, block_idx)
-=======
                     activations_logger.info(
                         f"pre block {block_idx} activation_diff: {activation_diff.max()}, {activation_diff.mean()}"
                     )
 
->>>>>>> 0554647d
+            x = self.cross_device_transfer(x, block_idx)
             x, _ = block(x, inference_params=inference_params)
 
             if self.print_activations:
@@ -911,16 +840,11 @@
                         f"{self.ground_truth_activations_path}/pre_block_{block_idx}.pt"
                     )
                     activation_diff = (x - x_savanna.squeeze()).abs()
-<<<<<<< HEAD
-                    activations_logger.info(f"pre block {block_idx} activation_diff: {activation_diff.max()}, {activation_diff.mean()}")
-            
-            x = self.cross_device_transfer(x, block_idx)
-=======
                     activations_logger.info(
                         f"pre block {block_idx} activation_diff: {activation_diff.max()}, {activation_diff.mean()}"
                     )
 
->>>>>>> 0554647d
+            x = self.cross_device_transfer(x, block_idx)
             x, _ = block(x, inference_params=None, padding_mask=padding_mask)
 
             if self.print_activations:
@@ -1004,45 +928,35 @@
 
                     block.filter.poles = nn.Parameter(poles)
                     block.filter.residues = nn.Parameter(residues)
-<<<<<<< HEAD
-    
-    
-=======
-
->>>>>>> 0554647d
+
     def custom_load_state_dict(self, state_dict, strict=True):
         """
         Post-processes the state_dict to convert savanna checkpoints to vortex checkpoints.
         """
-<<<<<<< HEAD
         self.logger.debug(f"Loading state dict: {state_dict}, (ignoring extra keys) with strict: {strict}")
         model_dict = self.state_dict()
-    
+
         # Find keys that are in model_dict but not in state_dict
         missing_in_state_dict = model_dict.keys() - state_dict.keys()
         # Find keys that are in state_dict but not in model_dict
         extra_in_state_dict = state_dict.keys() - model_dict.keys()
-        
+
         if missing_in_state_dict:
             print(f"Keys missing in state_dict: {missing_in_state_dict}")
         if extra_in_state_dict:
             print(f"Extra keys in state_dict: {extra_in_state_dict}")
-        
+
 
         filtered_dict = {k: v for k, v in state_dict.items() if k in model_dict}
-    
+
         self.load_state_dict(filtered_dict, strict=strict)
-=======
-        self.logger.debug(f"Loading state dict: {state_dict}, with strict: {strict}")
-        self.load_state_dict(state_dict, strict=strict)
->>>>>>> 0554647d
 
         if self.config.get("column_split", True):
             self.logger.info("Adjusting Wqkv for column split (permuting rows)")
             for layer_idx, block in enumerate(self.blocks):
                 if type(block) == AttentionBlock:
                     target_device = block.inner_mha_cls.Wqkv.weight.device
-                    
+
                     Wqkv = state_dict[f"blocks.{layer_idx}.inner_mha_cls.Wqkv.weight"]
                     try:
                         bias = state_dict[f"blocks.{layer_idx}.inner_mha_cls.Wqkv.bias"]
@@ -1061,7 +975,7 @@
                     Wv = Wv.reshape(block.hidden_size, -1)
                     Wqkv = torch.cat([Wq, Wk, Wv], dim=-1)
                     Wqkv = Wqkv.permute(1, 0)
-                    
+
                     # Single device transfer at the end
                     block.inner_mha_cls.Wqkv.weight.data = Wqkv.to(target_device)
 
