--- conflicted
+++ resolved
@@ -15,15 +15,9 @@
 version = "1.0.6"
 description = "Reference implementation of operators for deep signal processing architectures"
 readme = "README.md"
-<<<<<<< HEAD
 license = {file = "LICENSE"}
 authors = [{ name = "Michael Poli"}]
 requires-python = ">=3.10,<3.13"
-=======
-authors = [{ name = "Michael Poli" }]
-requires-python = ">=3.10"
-license = "Apache-2.0"
->>>>>>> 36596811
 dependencies = [
     "torch>=2.5.1,<=2.6.1",
     "transformer_engine[pytorch]==1.13.0",
