--- conflicted
+++ resolved
@@ -11,19 +11,12 @@
 authors = [{ name = "Michael Poli"}]
 requires-python = ">=3.11"
 dependencies = [
-<<<<<<< HEAD
-    "rich",
-    "transformers",
-    "tokenizers",
-    "flash_attn>=2.0.0"
-=======
     "torch==2.5.1",
     "rich==13.9.2",
     "ruff==0.1.1",
     "pre-commit==4.0.1",
     "packaging",
     "pip",
->>>>>>> 52c5fb86
 ]
 
 [tool.black]
@@ -35,13 +28,6 @@
 combine_as_imports = true
 combine_star = true
 
-<<<<<<< HEAD
 [tool.setuptools.packages.find]
 where = ["."]
-include = ["vortex*"]
-=======
-[tool.setuptools]
-packages = ['vortex']
-
-
->>>>>>> 52c5fb86
+include = ["vortex*"]