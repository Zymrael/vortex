[build-system]
requires = ["setuptools", "wheel"]
build-backend = "setuptools.build_meta"

[project]
name = "vortex"
version = "0.0.2"
description = "Reference implementation of operators for deep signal processing architectures"
readme = "README.md"
license = {file = "LICENSE"}
authors = [{ name = "Michael Poli"}]
<<<<<<< HEAD
requires-python = ">=3.10"
dependencies = [
    "torch>=2.5.1",
    "rich>=13.9.2",
]

[project.optional-dependencies]
dev = [
=======
requires-python = ">=3.11"
dependencies = [
    "torch==2.5.1",
    "rich==13.9.2",
>>>>>>> 2de24a4a
    "ruff==0.1.1",
    "pre-commit==4.0.1",
    "packaging",
    "pip",
]

[tool.black]
line-length = 119

[tool.isort]
profile = "black"
line_length = 119
combine_as_imports = true
combine_star = true

<<<<<<< HEAD
[tool.setuptools.packages.find]
where = ["."]
include = ["vortex*"]
=======
[tool.setuptools]
packages = ['vortex']


>>>>>>> 2de24a4a
<|MERGE_RESOLUTION|>--- conflicted
+++ resolved
@@ -9,21 +9,14 @@
 readme = "README.md"
 license = {file = "LICENSE"}
 authors = [{ name = "Michael Poli"}]
-<<<<<<< HEAD
 requires-python = ">=3.10"
 dependencies = [
-    "torch>=2.5.1",
+    "torch>=2.5.0",
     "rich>=13.9.2",
 ]
 
 [project.optional-dependencies]
 dev = [
-=======
-requires-python = ">=3.11"
-dependencies = [
-    "torch==2.5.1",
-    "rich==13.9.2",
->>>>>>> 2de24a4a
     "ruff==0.1.1",
     "pre-commit==4.0.1",
     "packaging",
@@ -39,13 +32,6 @@
 combine_as_imports = true
 combine_star = true
 
-<<<<<<< HEAD
 [tool.setuptools.packages.find]
 where = ["."]
-include = ["vortex*"]
-=======
-[tool.setuptools]
-packages = ['vortex']
-
-
->>>>>>> 2de24a4a
+include = ["vortex*"]