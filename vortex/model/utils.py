--- conflicted
+++ resolved
@@ -78,20 +78,12 @@
         return
     log.info(f"Loading {checkpoint_path}")
 
-<<<<<<< HEAD
-    # We must allowlist BytesIO, as fp8-enabled checkpoints store this type
-    # in Transformer Engine layers' _extra keys. If not, weights_only=True
-    # will not be happy.
-    import io
-    torch.serialization.add_safe_globals([io.BytesIO])
-=======
     # We must allowlist some objects, as fp8-enabled checkpoints store this type
     # in Transformer Engine layers' _extra keys. If not, weights_only=True
     # will not be happy.
     from io import BytesIO
     from codecs import encode
     torch.serialization.add_safe_globals([BytesIO, encode])
->>>>>>> 4fea71e7
 
     with torch.inference_mode():
         state = torch.load(
