--- conflicted
+++ resolved
@@ -7,12 +7,7 @@
 
 import torch
 from einops import rearrange
-<<<<<<< HEAD
-from flash_attn.layers.rotary import RotaryEmbedding
-
-=======
 from vortex.model.rotary import RotaryEmbedding 
->>>>>>> b56719c4
 
 # simple wrapper for flash-attn RoPE with linear scaling:
 class LinearlyScaledRotaryEmbedding(RotaryEmbedding):
