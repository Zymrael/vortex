--- conflicted
+++ resolved
@@ -1,16 +1,9 @@
-<<<<<<< HEAD
 import rich
 import logging
 from rich.logging import RichHandler
 
 LOGGING_FORMAT='%(name)s - %(levelname)s - %(message)s'
-=======
-import logging
-from rich.logging import RichHandler
 
-LOGGING_FORMAT = "%(name)s - %(levelname)s - %(message)s"
-
->>>>>>> b56719c4
 
 def maybe_initialize_root_logger():
     """
@@ -22,13 +15,6 @@
         format=LOGGING_FORMAT,
     )
 
-<<<<<<< HEAD
-maybe_initialize_root_logger()
-
-activations_file_handler = logging.FileHandler('activations_debug.log')
-activations_file_handler.setFormatter(logging.Formatter(LOGGING_FORMAT))
-
-=======
 
 maybe_initialize_root_logger()
 
@@ -36,7 +22,6 @@
 activations_file_handler.setFormatter(logging.Formatter(LOGGING_FORMAT))
 
 
->>>>>>> b56719c4
 def initialize_activations_logger():
     """
     Activations logger is available to call any time, but by default
@@ -49,11 +34,7 @@
     # We still allow errors via activation logger, though.
     level = logging.ERROR
 
-<<<<<<< HEAD
-    logger = logging.getLogger('activations_logger')
-=======
     logger = logging.getLogger("activations_logger")
->>>>>>> b56719c4
     logger.setLevel(level)
 
     if activations_file_handler not in logger.handlers:
@@ -65,15 +46,10 @@
         activations_file_handler.setLevel(level)
     return logger
 
-<<<<<<< HEAD
-activations_logger = initialize_activations_logger()
-
-=======
 
 activations_logger = initialize_activations_logger()
 
 
->>>>>>> b56719c4
 def enable_activations_logging():
     # This enables [up to] debug-level printouts to the console.
     activations_logger.setLevel(logging.DEBUG)
