import rich
import logging
from rich.logging import RichHandler

<<<<<<< HEAD
=======
LOGGING_FORMAT='%(name)s - %(levelname)s - %(message)s'

>>>>>>> ded2aa89
def maybe_initialize_root_logger():
    """
    Note: this is no-op if someone already called basicConfig() before.
    """
    logging.basicConfig(
        level=logging.INFO,
        handlers=[RichHandler(rich_tracebacks=True)],
<<<<<<< HEAD
        format='%(name)s - %(levelname)s - %(message)s'
=======
        format=LOGGING_FORMAT,
>>>>>>> ded2aa89
    )

maybe_initialize_root_logger()

activations_file_handler = logging.FileHandler('activations_debug.log')
<<<<<<< HEAD
=======
activations_file_handler.setFormatter(logging.Formatter(LOGGING_FORMAT))
>>>>>>> ded2aa89

def initialize_activations_logger():
    """
    Activations logger is available to call any time, but by default
    actual activation prints are disabled (i.e. only errors are printed.)

    To enable activations, call `enable_activations_logging()`.
    """

    # Essentially "turned off" by default as activations use info/debug levels.
    # We still allow errors via activation logger, though.
    level = logging.ERROR

    logger = logging.getLogger('activations_logger')
    logger.setLevel(level)

    if activations_file_handler not in logger.handlers:
        # Attach to root logger to make sure file captures all logs, not only
        # activations. Easier to correlate and debug.
        logging.getLogger().addHandler(activations_file_handler)
        # By default, make the file only save errors. This reduces file size
        # growth when activations debugging is disabled.
        activations_file_handler.setLevel(level)
    return logger

activations_logger = initialize_activations_logger()

def enable_activations_logging():
    # This enables [up to] debug-level printouts to the console.
    activations_logger.setLevel(logging.DEBUG)
    # And to the file, too. This is needed since the file is attached to the
    # root logger, not to activations_logger. (And attaching to root logger was
    # needed to capture all logs into the activations file.)
    activations_file_handler.setLevel(logging.DEBUG)<|MERGE_RESOLUTION|>--- conflicted
+++ resolved
@@ -2,11 +2,8 @@
 import logging
 from rich.logging import RichHandler
 
-<<<<<<< HEAD
-=======
 LOGGING_FORMAT='%(name)s - %(levelname)s - %(message)s'
 
->>>>>>> ded2aa89
 def maybe_initialize_root_logger():
     """
     Note: this is no-op if someone already called basicConfig() before.
@@ -14,20 +11,13 @@
     logging.basicConfig(
         level=logging.INFO,
         handlers=[RichHandler(rich_tracebacks=True)],
-<<<<<<< HEAD
-        format='%(name)s - %(levelname)s - %(message)s'
-=======
         format=LOGGING_FORMAT,
->>>>>>> ded2aa89
     )
 
 maybe_initialize_root_logger()
 
 activations_file_handler = logging.FileHandler('activations_debug.log')
-<<<<<<< HEAD
-=======
 activations_file_handler.setFormatter(logging.Formatter(LOGGING_FORMAT))
->>>>>>> ded2aa89
 
 def initialize_activations_logger():
     """
